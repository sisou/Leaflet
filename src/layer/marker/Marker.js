--- conflicted
+++ resolved
@@ -1,404 +1,398 @@
-/*
- * @class Marker
- * @inherits Interactive layer
- * @aka L.Marker
- * L.Marker is used to display clickable/draggable icons on the map. Extends `Layer`.
- *
- * @example
- *
- * ```js
- * L.marker([50.5, 30.5]).addTo(map);
- * ```
- */
+/*
+ * @class Marker
+ * @inherits Interactive layer
+ * @aka L.Marker
+ * L.Marker is used to display clickable/draggable icons on the map. Extends `Layer`.
+ *
+ * @example
+ *
+ * ```js
+ * L.marker([50.5, 30.5]).addTo(map);
+ * ```
+ */
+
+L.Marker = L.Layer.extend({
+
+	// @section
+	// @aka Marker options
+	options: {
+		// @option icon: Icon = *
+		// Icon class to use for rendering the marker. See [Icon documentation](#L.Icon) for details on how to customize the marker icon. Set to new `L.Icon.Default()` by default.
+		icon: new L.Icon.Default(),
+
+		// Option inherited from "Interactive layer" abstract class
+		interactive: true,
+
+		// @option draggable: Boolean = false
+		// Whether the marker is draggable with mouse/touch or not.
+		draggable: false,
+
+		// @option keyboard: Boolean = true
+		// Whether the marker can be tabbed to with a keyboard and clicked by pressing enter.
+		keyboard: true,
+
+		// @option title: String = ''
+		// Text for the browser tooltip that appear on marker hover (no tooltip by default).
+		title: '',
+
+		// @option alt: String = ''
+		// Text for the `alt` attribute of the icon image (useful for accessibility).
+		alt: '',
+
+		// @option zIndexOffset: Number = 0
+		// By default, marker images zIndex is set automatically based on its latitude. Use this option if you want to put the marker on top of all others (or below), specifying a high value like `1000` (or high negative value, respectively).
+		zIndexOffset: 0,
+
+		// @option opacity: Number = 1.0
+		// The opacity of the marker.
+		opacity: 1,
+
+		// @option riseOnHover: Boolean = false
+		// If `true`, the marker will get on top of others when you hover the mouse over it.
+		riseOnHover: false,
+
+		// @option riseOffset: Number = 250
+		// The z-index offset used for the `riseOnHover` feature.
+		riseOffset: 250,
+
+		// @option pane: String = 'markerPane'
+		// `Map pane` where the markers icon will be added.
+		pane: 'markerPane',
+
+		// FIXME: shadowPane is no longer a valid option
+		nonBubblingEvents: ['click', 'dblclick', 'mouseover', 'mouseout', 'contextmenu']
+	},
+
+	/* @section
+	 *
+	 * In addition to [shared layer methods](#Layer) like `addTo()` and `remove()` and [popup methods](#Popup) like bindPopup() you can also use the following methods:
+	 */
+
+	initialize: function (latlng, options) {
+		console.log('marker initialize');
+
+		L.setOptions(this, options);
+		this._latlng = L.latLng(latlng);
+	},
+
+	onAdd: function (map) {
+		console.log('marker onadd');
+
+		this._zoomAnimated = this._zoomAnimated && map.options.markerZoomAnimation;
+
+		this._initIcon();
+		this.update();
+	},
+
+	onRemove: function () {
+		console.log('marker onremove');
+
+		if (this.dragging && this.dragging.enabled()) {
+			this.options.draggable = true;
+			this.dragging.removeHooks();
+		}
+
+		this._removeIcon();
+		this._removeShadow();
+	},
+
+	getEvents: function () {
+		console.log('marker getevents');
+
+		var events = {
+			zoom: this.update,
+			viewreset: this.update,
+			rotate: this.update
+		};
+
+		if (this._zoomAnimated) {
+			events.zoomanim = this._animateZoom;
+		}
+
+		return events;
+	},
+
+	// @method getLatLng: LatLng
+	// Returns the current geographical position of the marker.
+	getLatLng: function () {
+		console.log('marker getlatlng');
+
+		return this._latlng;
+	},
+
+	// @method setLatLng(latlng: LatLng): this
+	// Changes the marker position to the given point.
+	setLatLng: function (latlng) {
+		console.log('marker setlatlng');
+
+		var oldLatLng = this._latlng;
+		this._latlng = L.latLng(latlng);
+		this.update();
+
+		// @event move: Event
+		// Fired when the marker is moved via [`setLatLng`](#marker-setlatlng) or by [dragging](#marker-dragging). Old and new coordinates are included in event arguments as `oldLatLng`, `latlng`.
+		return this.fire('move', {oldLatLng: oldLatLng, latlng: this._latlng});
+	},
+
+	// @method setZIndexOffset(offset: Number): this
+	// Changes the [zIndex offset](#marker-zindexoffset) of the marker.
+	setZIndexOffset: function (offset) {
+		console.log('marker setzindexoffset');
+
+		this.options.zIndexOffset = offset;
+		return this.update();
+	},
+
+	// @method setIcon(icon: Icon): this
+	// Changes the marker icon.
+	setIcon: function (icon) {
+		console.log('marker seticon');
+
+
+		this.options.icon = icon;
+
+		if (this._map) {
+            console.log('marker seticon this._map');
+
+			this._initIcon();
+			this.update();
+		}
+
+		if (this._popup) {
+            console.log('marker seticon this._popup');
+
+			this.bindPopup(this._popup, this._popup.options);
+		}
+
+		return this;
+	},
+
+	getElement: function () {
+		console.log('marker getelement');
+
+		return this._icon;
+	},
+
+	update: function () {
+		console.log('marker update');
+
+
+		if (this._icon) {
+			var pos = this._map.latLngToLayerPoint(this._latlng).round();
+			this._setPos(pos);
+		}
+
+		return this;
+	},
+
+	_initIcon: function () {
+		console.log('marker _initicon');
+
+		var options = this.options,
+		    classToAdd = 'leaflet-zoom-' + (this._zoomAnimated ? 'animated' : 'hide');
+
+		var icon = options.icon.createIcon(this._icon),
+		    addIcon = false;
+
+		// if we're not reusing the icon, remove the old one and init new one
+		if (icon !== this._icon) {
+            console.log('marker _initicon icon !== this._icon');
+
+			if (this._icon) {
+				this._removeIcon();
+			}
+			addIcon = true;
+			console.log(addIcon);
+
+			if (options.title) {
+                console.log('marker _initicon icon !== this._icon options.title');
+				icon.title = options.title;
+			}
+			if (options.alt) {
+                console.log('marker _initicon icon !== this._icon options.title');
+				icon.alt = options.alt;
+			}
+		}
+
+		L.DomUtil.addClass(icon, classToAdd);
+
+		if (options.keyboard) {
+			icon.tabIndex = '0';
+		}
+
+		this._icon = icon;
+
+		if (options.riseOnHover) {
+            console.log('marker _initicon options.riseOnHover');
+
+			this.on({
+				mouseover: this._bringToFront,
+				mouseout: this._resetZIndex
+			});
+		}
+
+		var newShadow = options.icon.createShadow(this._shadow),
+		    addShadow = false;
+
+		if (newShadow !== this._shadow) {
+			this._removeShadow();
+			addShadow = true;
+		}
+
+		if (newShadow) {
+			L.DomUtil.addClass(newShadow, classToAdd);
+		}
+		this._shadow = newShadow;
+
+
+		if (options.opacity < 1) {
+			this._updateOpacity();
+		}
+
+
+		if (addIcon) {
+			console.log('marker _initicon addIcon');
+			this.getPane().appendChild(this._icon);
+		}
+		this._initInteraction();
+		if (newShadow && addShadow) {
+			this.getPane('shadowPane').appendChild(this._shadow);
+		}
+	},
+
+	_removeIcon: function () {
+		console.log('marker _removeicon');
+
+		if (this.options.riseOnHover) {
+			this.off({
+				mouseover: this._bringToFront,
+				mouseout: this._resetZIndex
+			});
+		}
+
+		L.DomUtil.remove(this._icon);
+		this.removeInteractiveTarget(this._icon);
+
+		this._icon = null;
+	},
+
+	_removeShadow: function () {
+		console.log('marker _removeshadow');
+
+		if (this._shadow) {
+			L.DomUtil.remove(this._shadow);
+		}
+		this._shadow = null;
+	},
+
+	_setPos: function (pos) {
+		var iconAnchor = this.options.icon.options.iconAnchor || new L.Point(0, 0);
+		if (this._map._rotate) {
+			L.DomUtil.setPosition(this._icon, pos, -this._map._bearing || 0, pos.add(iconAnchor));
+		} else {
+			L.DomUtil.setPosition(this._icon, pos);
+		}
 
-L.Marker = L.Layer.extend({
-
-	// @section
-	// @aka Marker options
-	options: {
-		// @option icon: Icon = *
-		// Icon class to use for rendering the marker. See [Icon documentation](#L.Icon) for details on how to customize the marker icon. Set to new `L.Icon.Default()` by default.
-		icon: new L.Icon.Default(),
-
-		// Option inherited from "Interactive layer" abstract class
-		interactive: true,
-
-		// @option draggable: Boolean = false
-		// Whether the marker is draggable with mouse/touch or not.
-		draggable: false,
-
-		// @option keyboard: Boolean = true
-		// Whether the marker can be tabbed to with a keyboard and clicked by pressing enter.
-		keyboard: true,
-
-		// @option title: String = ''
-		// Text for the browser tooltip that appear on marker hover (no tooltip by default).
-		title: '',
-
-		// @option alt: String = ''
-		// Text for the `alt` attribute of the icon image (useful for accessibility).
-		alt: '',
-
-		// @option zIndexOffset: Number = 0
-		// By default, marker images zIndex is set automatically based on its latitude. Use this option if you want to put the marker on top of all others (or below), specifying a high value like `1000` (or high negative value, respectively).
-		zIndexOffset: 0,
-
-		// @option opacity: Number = 1.0
-		// The opacity of the marker.
-		opacity: 1,
-
-		// @option riseOnHover: Boolean = false
-		// If `true`, the marker will get on top of others when you hover the mouse over it.
-		riseOnHover: false,
-
-		// @option riseOffset: Number = 250
-		// The z-index offset used for the `riseOnHover` feature.
-		riseOffset: 250,
-
-		// @option pane: String = 'markerPane'
-		// `Map pane` where the markers icon will be added.
-		pane: 'markerPane',
-
-		// FIXME: shadowPane is no longer a valid option
-		nonBubblingEvents: ['click', 'dblclick', 'mouseover', 'mouseout', 'contextmenu']
-	},
-
-	/* @section
-	 *
-	 * In addition to [shared layer methods](#Layer) like `addTo()` and `remove()` and [popup methods](#Popup) like bindPopup() you can also use the following methods:
-	 */
-
-	initialize: function (latlng, options) {
-		console.log('marker initialize');
-
-		L.setOptions(this, options);
-		this._latlng = L.latLng(latlng);
-	},
-
-	onAdd: function (map) {
-		console.log('marker onadd');
-
-		this._zoomAnimated = this._zoomAnimated && map.options.markerZoomAnimation;
-
-		this._initIcon();
-		this.update();
-	},
-
-	onRemove: function () {
-		console.log('marker onremove');
-
-		if (this.dragging && this.dragging.enabled()) {
-			this.options.draggable = true;
-			this.dragging.removeHooks();
-		}
-
-		this._removeIcon();
-		this._removeShadow();
-	},
-
-	getEvents: function () {
-		console.log('marker getevents');
-
-		var events = {
-			zoom: this.update,
-			viewreset: this.update,
-			rotate: this.update
-		};
-
-		if (this._zoomAnimated) {
-			events.zoomanim = this._animateZoom;
-		}
-
-		return events;
-	},
-
-	// @method getLatLng: LatLng
-	// Returns the current geographical position of the marker.
-	getLatLng: function () {
-		console.log('marker getlatlng');
-
-		return this._latlng;
-	},
-
-	// @method setLatLng(latlng: LatLng): this
-	// Changes the marker position to the given point.
-	setLatLng: function (latlng) {
-		console.log('marker setlatlng');
-
-		var oldLatLng = this._latlng;
-		this._latlng = L.latLng(latlng);
-		this.update();
-
-		// @event move: Event
-		// Fired when the marker is moved via [`setLatLng`](#marker-setlatlng) or by [dragging](#marker-dragging). Old and new coordinates are included in event arguments as `oldLatLng`, `latlng`.
-		return this.fire('move', {oldLatLng: oldLatLng, latlng: this._latlng});
-	},
-
-	// @method setZIndexOffset(offset: Number): this
-	// Changes the [zIndex offset](#marker-zindexoffset) of the marker.
-	setZIndexOffset: function (offset) {
-		console.log('marker setzindexoffset');
-
-		this.options.zIndexOffset = offset;
-		return this.update();
-	},
-
-	// @method setIcon(icon: Icon): this
-	// Changes the marker icon.
-	setIcon: function (icon) {
-		console.log('marker seticon');
-
-
-		this.options.icon = icon;
-
-		if (this._map) {
-            console.log('marker seticon this._map');
-
-			this._initIcon();
-			this.update();
-		}
-
-		if (this._popup) {
-            console.log('marker seticon this._popup');
-
-			this.bindPopup(this._popup, this._popup.options);
-		}
-
-		return this;
-	},
-
-	getElement: function () {
-		console.log('marker getelement');
-
-		return this._icon;
-	},
-
-	update: function () {
-		console.log('marker update');
-
-
-		if (this._icon) {
-			var pos = this._map.latLngToLayerPoint(this._latlng).round();
-			this._setPos(pos);
-		}
-
-		return this;
-	},
-
-	_initIcon: function () {
-		console.log('marker _initicon');
-
-		var options = this.options,
-		    classToAdd = 'leaflet-zoom-' + (this._zoomAnimated ? 'animated' : 'hide');
-
-		var icon = options.icon.createIcon(this._icon),
-		    addIcon = false;
-
-		// if we're not reusing the icon, remove the old one and init new one
-		if (icon !== this._icon) {
-            console.log('marker _initicon icon !== this._icon');
-
-			if (this._icon) {
-				this._removeIcon();
-			}
-			addIcon = true;
-			console.log(addIcon);
-
-			if (options.title) {
-                console.log('marker _initicon icon !== this._icon options.title');
-				icon.title = options.title;
-			}
-			if (options.alt) {
-                console.log('marker _initicon icon !== this._icon options.title');
-				icon.alt = options.alt;
-			}
-		}
-
-		L.DomUtil.addClass(icon, classToAdd);
-
-		if (options.keyboard) {
-			icon.tabIndex = '0';
-		}
-
-		this._icon = icon;
-
-		if (options.riseOnHover) {
-            console.log('marker _initicon options.riseOnHover');
-
-			this.on({
-				mouseover: this._bringToFront,
-				mouseout: this._resetZIndex
-			});
-		}
-
-		var newShadow = options.icon.createShadow(this._shadow),
-		    addShadow = false;
-
-		if (newShadow !== this._shadow) {
-			this._removeShadow();
-			addShadow = true;
-		}
-
-		if (newShadow) {
-			L.DomUtil.addClass(newShadow, classToAdd);
-		}
-		this._shadow = newShadow;
-
-
-		if (options.opacity < 1) {
-			this._updateOpacity();
-		}
-
-
-		if (addIcon) {
-			console.log('marker _initicon addIcon');
-			this.getPane().appendChild(this._icon);
-		}
-		this._initInteraction();
-		if (newShadow && addShadow) {
-			this.getPane('shadowPane').appendChild(this._shadow);
-		}
-	},
-
-	_removeIcon: function () {
-		console.log('marker _removeicon');
-
-		if (this.options.riseOnHover) {
-			this.off({
-				mouseover: this._bringToFront,
-				mouseout: this._resetZIndex
-			});
-		}
-
-		L.DomUtil.remove(this._icon);
-		this.removeInteractiveTarget(this._icon);
-
-		this._icon = null;
-	},
-
-	_removeShadow: function () {
-		console.log('marker _removeshadow');
-
-		if (this._shadow) {
-			L.DomUtil.remove(this._shadow);
-		}
-		this._shadow = null;
-	},
-
-	_setPos: function (pos) {
-<<<<<<< HEAD
-		console.log('marker _setpos');
-
-		L.DomUtil.setPosition(this._icon, pos);
-=======
-		var iconAnchor = this.options.icon.options.iconAnchor || new L.Point(0, 0);
-		if (this._map._rotate) {
-			L.DomUtil.setPosition(this._icon, pos, -this._map._bearing || 0, pos.add(iconAnchor));
-		} else {
-			L.DomUtil.setPosition(this._icon, pos);
-		}
-
->>>>>>> e7e63d26
-
-		if (this._shadow) {
-			if (this._map._rotate) {
-				if (this.options.icon.options.shadowAnchor){
-					L.DomUtil.setPosition(this._shadow, pos, -this._map._bearing || 0, pos.add(this.options.icon.options.shadowAnchor));
-				} else {
-					L.DomUtil.setPosition(this._shadow, pos, -this._map._bearing || 0, pos.add(iconAnchor));
-				}
-			} else {
-				L.DomUtil.setPosition(this._shadow, pos);
-			}
-		}
-
-		this._zIndex = pos.y + this.options.zIndexOffset;
-
-		this._resetZIndex();
-	},
-
-	_updateZIndex: function (offset) {
-		console.log('marker _updatezindex');
-
-		this._icon.style.zIndex = this._zIndex + offset;
-	},
-
-	_animateZoom: function (opt) {
-		console.log('marker _animatezoom');
-
-		var pos = this._map._latLngToNewLayerPoint(this._latlng, opt.zoom, opt.center).round();
-
-		this._setPos(pos);
-	},
-
-	_initInteraction: function () {
-		console.log('marker _initinteraction');
-
-		if (!this.options.interactive) { return; }
-
-		L.DomUtil.addClass(this._icon, 'leaflet-interactive');
-
-		this.addInteractiveTarget(this._icon);
-
-		if (L.Handler.MarkerDrag) {
-			var draggable = this.options.draggable;
-			if (this.dragging) {
-				draggable = this.dragging.enabled();
-				this.dragging.disable();
-			}
-
-			this.dragging = new L.Handler.MarkerDrag(this);
-
-			if (draggable) {
-				this.dragging.enable();
-			}
-		}
-	},
-
-	// @method setOpacity(opacity: Number): this
-	// Changes the opacity of the marker.
-	setOpacity: function (opacity) {
-		console.log('marker setopacity');
-
-
-		this.options.opacity = opacity;
-		if (this._map) {
-			this._updateOpacity();
-		}
-
-		return this;
-	},
-
-	_updateOpacity: function () {
-		console.log('marker _updateopacity');
-
-		var opacity = this.options.opacity;
-
-		L.DomUtil.setOpacity(this._icon, opacity);
-
-		if (this._shadow) {
-			L.DomUtil.setOpacity(this._shadow, opacity);
-		}
-	},
-
-	_bringToFront: function () {
-		console.log('marker _bringToFront');
-
-		this._updateZIndex(this.options.riseOffset);
-	},
-
-	_resetZIndex: function () {
-		console.log('marker _resetZIndex');
-
-		this._updateZIndex(0);
-	}
-});
-
-
-// factory L.marker(latlng: LatLng, options? : Marker options)
-
-// @factory L.marker(latlng: LatLng, options? : Marker options)
-// Instantiates a Marker object given a geographical point and optionally an options object.
-L.marker = function (latlng, options) {
-	return new L.Marker(latlng, options);
-};
+
+		if (this._shadow) {
+			if (this._map._rotate) {
+				if (this.options.icon.options.shadowAnchor){
+					L.DomUtil.setPosition(this._shadow, pos, -this._map._bearing || 0, pos.add(this.options.icon.options.shadowAnchor));
+				} else {
+					L.DomUtil.setPosition(this._shadow, pos, -this._map._bearing || 0, pos.add(iconAnchor));
+				}
+			} else {
+				L.DomUtil.setPosition(this._shadow, pos);
+			}
+		}
+
+		this._zIndex = pos.y + this.options.zIndexOffset;
+
+		this._resetZIndex();
+	},
+
+	_updateZIndex: function (offset) {
+		console.log('marker _updatezindex');
+
+		this._icon.style.zIndex = this._zIndex + offset;
+	},
+
+	_animateZoom: function (opt) {
+		console.log('marker _animatezoom');
+
+		var pos = this._map._latLngToNewLayerPoint(this._latlng, opt.zoom, opt.center).round();
+
+		this._setPos(pos);
+	},
+
+	_initInteraction: function () {
+		console.log('marker _initinteraction');
+
+		if (!this.options.interactive) { return; }
+
+		L.DomUtil.addClass(this._icon, 'leaflet-interactive');
+
+		this.addInteractiveTarget(this._icon);
+
+		if (L.Handler.MarkerDrag) {
+			var draggable = this.options.draggable;
+			if (this.dragging) {
+				draggable = this.dragging.enabled();
+				this.dragging.disable();
+			}
+
+			this.dragging = new L.Handler.MarkerDrag(this);
+
+			if (draggable) {
+				this.dragging.enable();
+			}
+		}
+	},
+
+	// @method setOpacity(opacity: Number): this
+	// Changes the opacity of the marker.
+	setOpacity: function (opacity) {
+		console.log('marker setopacity');
+
+
+		this.options.opacity = opacity;
+		if (this._map) {
+			this._updateOpacity();
+		}
+
+		return this;
+	},
+
+	_updateOpacity: function () {
+		console.log('marker _updateopacity');
+
+		var opacity = this.options.opacity;
+
+		L.DomUtil.setOpacity(this._icon, opacity);
+
+		if (this._shadow) {
+			L.DomUtil.setOpacity(this._shadow, opacity);
+		}
+	},
+
+	_bringToFront: function () {
+		console.log('marker _bringToFront');
+
+		this._updateZIndex(this.options.riseOffset);
+	},
+
+	_resetZIndex: function () {
+		console.log('marker _resetZIndex');
+
+		this._updateZIndex(0);
+	}
+});
+
+
+// factory L.marker(latlng: LatLng, options? : Marker options)
+
+// @factory L.marker(latlng: LatLng, options? : Marker options)
+// Instantiates a Marker object given a geographical point and optionally an options object.
+L.marker = function (latlng, options) {
+	return new L.Marker(latlng, options);
+};
/*
 * L.Handler.MarkerDrag is used internally by L.Marker to make the markers draggable.
 */


/* @namespace Marker
 * @section Interaction handlers
 *
 * Interaction handlers are properties of a marker instance that allow you to control interaction behavior in runtime, enabling or disabling certain features such as dragging (see `Handler` methods). Example:
 *
 * ```js
 * marker.dragging.disable();
 * ```
 *
 * @property dragging: Handler
 * Marker dragging handler (by both mouse and touch).
 */

L.Handler.MarkerDrag = L.Handler.extend({
	initialize: function (marker) {
		console.log('MarkerDrag initialize');
		this._marker = marker;
	},

	addHooks: function () {
		console.log('MarkerDrag addHooks');

		var icon = this._marker._icon;

		if (!this._draggable) {
			this._draggable = new L.Draggable(icon, icon, true);
		}

		this._draggable.on({
			dragstart: this._onDragStart,
			drag: this._onDrag,
			dragend: this._onDragEnd
		}, this).enable();

		L.DomUtil.addClass(icon, 'leaflet-marker-draggable');
	},

	removeHooks: function () {
		console.log('MarkerDrag removeHooks');

		this._draggable.off({
			dragstart: this._onDragStart,
			drag: this._onDrag,
			dragend: this._onDragEnd
		}, this).disable();

		if (this._marker._icon) {
			L.DomUtil.removeClass(this._marker._icon, 'leaflet-marker-draggable');
		}
	},

	moved: function () {
		console.log('MarkerDrag moved');

		return this._draggable && this._draggable._moved;
	},

	_onDragStart: function () {
<<<<<<< HEAD
		console.log('MarkerDrag _onDragStart');

=======
		// @section Dragging events
		// @event dragstart: Event
		// Fired when the user starts dragging the marker.

		// @event movestart: Event
		// Fired when the marker starts moving (because of dragging).
>>>>>>> e7e63d26
		this._marker
		    .closePopup()
		    .fire('movestart')
		    .fire('dragstart');
		if (this._marker._map._rotate){
			this._draggable.updateMapBearing(this._marker._map._bearing);	
		}
	},

	_onDrag: function (e) {
		console.log('MarkerDrag _onDrag');

		var marker = this._marker,
		    shadow = marker._shadow,
		    iconPos = L.DomUtil.getPosition(marker._icon),
		    latlng = marker._map.layerPointToLatLng(iconPos);

		if (marker._map._rotate) {
			var iconAnchor = marker.options.icon.options.iconAnchor;
			L.DomUtil.setPosition(marker._icon, iconPos, -marker._map._bearing, iconPos.add(iconAnchor));
		}

		// update shadow position
		if (shadow) {
			if (marker._map._rotate) {
				var shadowAnchor = marker.options.icon.options.shadowAnchor ? iconPos.add(marker.options.icon.options.shadowAnchor) : iconPos.add(iconAnchor);
				L.DomUtil.setPosition(shadow, iconPos, -marker._map._bearing || 0, shadowAnchor);
			} else {
				L.DomUtil.setPosition(shadow, iconPos);
			}
		}

		marker._latlng = latlng;
		e.latlng = latlng;

		// @event drag: Event
		// Fired repeatedly while the user drags the marker.
		marker
		    .fire('move', e)
		    .fire('drag', e);
	},

	_onDragEnd: function (e) {
<<<<<<< HEAD
		console.log('MarkerDrag _onDragEnd');

=======
		// @event dragend: DragEndEvent
		// Fired when the user stops dragging the marker.

		// @event moveend: Event
		// Fired when the marker stops moving (because of dragging).
>>>>>>> e7e63d26
		this._marker
		    .fire('moveend')
		    .fire('dragend', e);
	}
});<|MERGE_RESOLUTION|>--- conflicted
+++ resolved
@@ -61,17 +61,12 @@
 	},
 
 	_onDragStart: function () {
-<<<<<<< HEAD
-		console.log('MarkerDrag _onDragStart');
-
-=======
 		// @section Dragging events
 		// @event dragstart: Event
 		// Fired when the user starts dragging the marker.
 
 		// @event movestart: Event
 		// Fired when the marker starts moving (because of dragging).
->>>>>>> e7e63d26
 		this._marker
 		    .closePopup()
 		    .fire('movestart')
@@ -115,16 +110,11 @@
 	},
 
 	_onDragEnd: function (e) {
-<<<<<<< HEAD
-		console.log('MarkerDrag _onDragEnd');
-
-=======
 		// @event dragend: DragEndEvent
 		// Fired when the user stops dragging the marker.
 
 		// @event moveend: Event
 		// Fired when the marker stops moving (because of dragging).
->>>>>>> e7e63d26
 		this._marker
 		    .fire('moveend')
 		    .fire('dragend', e);

var fs = require('fs'),
    UglifyJS = require('uglify-js'),
    zlib = require('zlib'),
    SourceNode = require( 'source-map' ).SourceNode;

    deps = require('./deps.js').deps;

function getFiles(compsBase32) {
	var memo = {},
	    comps;

	if (compsBase32) {
		comps = parseInt(compsBase32, 32).toString(2).split('');
		console.log('Managing dependencies...');
	}

	function addFiles(srcs) {
		for (var j = 0, len = srcs.length; j < len; j++) {
			memo[srcs[j]] = true;
		}
	}

	for (var i in deps) {
		if (comps) {
			if (parseInt(comps.pop(), 2) === 1) {
				console.log(' * ' + i);
				addFiles(deps[i].src);
			} else {
				console.log('   ' + i);
			}
		} else {
			addFiles(deps[i].src);
		}
	}

	console.log('');

	var files = [];

	for (var src in memo) {
		files.push('src/' + src);
	}

	return files;
}

exports.getFiles = getFiles;

function getSizeDelta(newContent, oldContent, fixCRLF) {
	if (!oldContent) {
		return ' (new)';
	}
	if (newContent === oldContent) {
		return ' (unchanged)';
	}
	if (fixCRLF) {
		newContent = newContent.replace(/\r\n?/g, '\n');
		oldContent = oldContent.replace(/\r\n?/g, '\n');
	}
	var delta = newContent.length - oldContent.length;

	return delta === 0 ? '' : ' (' + (delta > 0 ? '+' : '') + delta + ' bytes)';
}

function loadSilently(path) {
	try {
		return fs.readFileSync(path, 'utf8');
	} catch (e) {
		return null;
	}
}

// Concatenate the files while building up a sourcemap for the concatenation,
// and replace the line defining L.version with the string prepared in the jakefile
function bundleFiles(files, copy, version) {
	var node = new SourceNode(null, null, null, '');

	node.add(new SourceNode(null, null, null, copy + '(function (window, document, undefined) {'));

	for (var i = 0, len = files.length; i < len; i++) {
		var contents = fs.readFileSync(files[i], 'utf8');

		if (files[i] === 'src/Leaflet.js') {
			contents = contents.replace(
				new RegExp('version: \'.*\''),
				'version: ' + JSON.stringify(version)
			);
		}

		var lines = contents.split('\n');
		var lineCount = lines.length;
		var fileNode = new SourceNode(null, null, null, '');

		fileNode.setSourceContent(files[i], contents);

		for (var j=0; j<lineCount; j++) {
			fileNode.add(new SourceNode(j+1, 0, files[i], lines[j] + '\n'));
		}
		node.add(fileNode);

		node.add(new SourceNode(null, null, null, '\n\n'));
	}

	node.add(new SourceNode(null, null, null, '}(window, document));'));

	var bundle = node.toStringWithSourceMap();
	return {
		src: bundle.code,
		srcmap: bundle.map.toString()
	};
}

function bytesToKB(bytes) {
    return (bytes / 1024).toFixed(2) + ' KB';
};

exports.build = function (callback, version, compsBase32, buildName) {

	var files = getFiles(compsBase32);

	console.log('Bundling and compressing ' + files.length + ' files...');

	var copy = fs.readFileSync('src/copyright.js', 'utf8').replace('{VERSION}', version),

	    filenamePart = 'leaflet' + (buildName ? '-' + buildName : ''),
	    pathPart = 'dist/' + filenamePart,
	    srcPath = pathPart + '-src.txt',
	    mapFilename = filenamePart + '-src.map',

	    bundle = bundleFiles(files, copy, version),
	    newSrc = bundle.src + '\n//# sourceMappingURL=' + mapFilename,

	    oldSrc = loadSilently(srcPath),
	    srcDelta = getSizeDelta(newSrc, oldSrc, true);

	console.log('\tUncompressed: ' + bytesToKB(newSrc.length) + srcDelta);

	if (newSrc !== oldSrc) {
		fs.writeFileSync(srcPath, newSrc);
<<<<<<< HEAD
		console.log('\tSaved to ' + srcPath);
	}
=======
		fs.writeFileSync(mapPath, bundle.srcmap);
		console.log('\tSaved to ' + srcPath);
	}

	var path = pathPart + '.js',
	    oldCompressed = loadSilently(path),
	    newCompressed;

	try {
		newCompressed = copy + UglifyJS.minify(newSrc, {
			warnings: true,
			fromString: true
		}).code;
	} catch(err) {
		console.error('UglifyJS failed to minify the files');
		console.error(err);
		callback(err);
	}

	var delta = getSizeDelta(newCompressed, oldCompressed);

	console.log('\tCompressed: ' + bytesToKB(newCompressed.length) + delta);

	var newGzipped,
	    gzippedDelta = '';

	function done() {
		if (newCompressed !== oldCompressed) {
			fs.writeFileSync(path, newCompressed);
			console.log('\tSaved to ' + path);
		}
		console.log('\tGzipped: ' + bytesToKB(newGzipped.length) + gzippedDelta);
		callback();
	}

	zlib.gzip(newCompressed, function (err, gzipped) {
		if (err) { return; }
		newGzipped = gzipped;
		if (oldCompressed && (oldCompressed !== newCompressed)) {
			zlib.gzip(oldCompressed, function (err, oldGzipped) {
				if (err) { return; }
				gzippedDelta = getSizeDelta(gzipped, oldGzipped);
				done();
			});
		} else {
			done();
		}
	});
>>>>>>> e7e63d26
};

exports.test = function(complete, fail) {
	var karma = require('karma'),
	    testConfig = {configFile : __dirname + '/../spec/karma.conf.js'};

	testConfig.browsers = ['PhantomJS'];

	function isArgv(optName) {
		return process.argv.indexOf(optName) !== -1;
	}

	if (isArgv('--chrome')) {
		testConfig.browsers.push('Chrome');
	}
	if (isArgv('--safari')) {
		testConfig.browsers.push('Safari');
	}
	if (isArgv('--ff')) {
		testConfig.browsers.push('Firefox');
	}
	if (isArgv('--ie')) {
		testConfig.browsers.push('IE');
	}

	if (isArgv('--cov')) {
		testConfig.preprocessors = {
			'src/**/*.js': 'coverage'
		};
		testConfig.coverageReporter = {
			type : 'html',
			dir : 'coverage/'
		};
		testConfig.reporters = ['coverage'];
	}

	console.log('Running tests...');

	var server = new karma.Server(testConfig, function(exitCode) {
		if (!exitCode) {
			console.log('\tTests ran successfully.\n');
			complete();
		} else {
			process.exit(exitCode);
		}
	});
	server.start();
};<|MERGE_RESOLUTION|>--- conflicted
+++ resolved
@@ -137,10 +137,6 @@
 
 	if (newSrc !== oldSrc) {
 		fs.writeFileSync(srcPath, newSrc);
-<<<<<<< HEAD
-		console.log('\tSaved to ' + srcPath);
-	}
-=======
 		fs.writeFileSync(mapPath, bundle.srcmap);
 		console.log('\tSaved to ' + srcPath);
 	}
@@ -189,7 +185,6 @@
 			done();
 		}
 	});
->>>>>>> e7e63d26
 };
 
 exports.test = function(complete, fail) {
